--- conflicted
+++ resolved
@@ -289,14 +289,10 @@
         data = []
         for chunk in chunks:
             data.append(chunk)
-<<<<<<< HEAD
-        self.data = pd.concat(data).reset_index(drop=True)
-=======
         if len(data) > 0:
-            self.data = pd.concat(data)
+            self.data = pd.concat(data).reset_index(drop=True)
         else:
             self.data = pd.DataFrame()
->>>>>>> 6f0a63f2
         if self.data.size == 1:
             self.data = self.data.iloc[0].item()
         
